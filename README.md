# img2table

`img2table` is a simple, easy to use, table identification and extraction Python Library based on [OpenCV](https://opencv.org/) image 
processing that supports most common image file formats as well as PDF files.

Thanks to its design, it provides a practical and lighter alternative to Neural Networks based solutions, especially for usage on CPU.

## Table of contents
* [Installation](#installation)
* [Features](#features)
* [Supported file formats](#supported-file-formats)
* [Usage](#usage)
   * [Documents](#documents)
      * [Images](#images-doc)
      * [PDF](#pdf-doc)
   * [Supported OCRs](#ocr)
   * [Table extraction](#table-extract)
   * [Excel export](#xlsx)
* [Examples](#examples)
* [Caveats / FYI](#fyi)


## Installation <a name="installation"></a>
The library can be installed via pip:

> <code>pip install img2table</code>: Standard installation, supporting Tesseract<br>
> <code>pip install img2table[paddle]</code>: For usage with Paddle OCR (Python <= 3.10 only)<br>
> <code>pip install img2table[paddle-gpu]</code>: For usage with Paddle OCR - GPU (Python <= 3.10 only)<br>
> <code>pip install img2table[easyocr]</code>: For usage with EasyOCR<br>
> <code>pip install img2table[gcp]</code>: For usage with Google Vision OCR<br>
> <code>pip install img2table[aws]</code>: For usage with AWS Textract OCR<br>
> <code>pip install img2table[azure]</code>: For usage with Azure Cognitive Services OCR

## Features <a name="features"></a>

* Table identification for images and PDF files, including bounding boxes at the table cell level
* Handling of complex table structures such as merged cells
* Handling of implicit rows - see [example](/examples/Implicit_rows.ipynb)
* Table content extraction by providing support for OCR services / tools
* Extracted tables are returned as a simple object, including a Pandas DataFrame representation
* Export extracted tables to an Excel file, preserving their original structure

## Supported file formats <a name="supported-file-formats"></a>

### Images <a name="images-formats"></a>

Images are loaded using the `opencv-python` library, supported formats are listed below.

<details>
<summary>Supported image formats</summary>
<br>

<blockquote>
<ul>
<li>Windows bitmaps - <em>.bmp, </em>.dib</li>
<li>JPEG files - <em>.jpeg, </em>.jpg, *.jpe</li>
<li>JPEG 2000 files - *.jp2</li>
<li>Portable Network Graphics - *.png</li>
<li>WebP - *.webp</li>
<li>Portable image format - <em>.pbm, </em>.pgm, <em>.ppm </em>.pxm, *.pnm</li>
<li>PFM files - *.pfm</li>
<li>Sun rasters - <em>.sr, </em>.ras</li>
<li>TIFF files - <em>.tiff, </em>.tif</li>
<li>OpenEXR Image files - *.exr</li>
<li>Radiance HDR - <em>.hdr, </em>.pic</li>
<li>Raster and Vector geospatial data supported by GDAL<br>
<cite><a href="https://docs.opencv.org/4.x/d4/da8/group__imgcodecs.html#ga288b8b3da0892bd651fce07b3bbd3a56">OpenCV: Image file reading and writing</a></cite></li>
</ul>
</blockquote>
</details>
<<<<<<< HEAD
=======

>>>>>>> 07e39659
Multi-page images are not supported.

---

### PDF <a name="pdf-formats"></a>

Both native and scanned PDF files are supported.

## Usage <a name="usage"></a>

### Documents <a name="documents"></a>

#### Images <a name="images-doc"></a>
Images are instantiated as follows :
```python
from img2table.document import Image

image = Image(src, 
              detect_rotation=False)
```

> <h4>Parameters</h4>
><dl>
>    <dt>src : str, <code>pathlib.Path</code>, bytes or <code>io.BytesIO</code>, required</dt>
>    <dd style="font-style: italic;">Image source</dd>
>    <dt>detect_rotation : bool, optional, default <code>False</code></dt>
>    <dd style="font-style: italic;">Detect and correct skew/rotation of the image</dd>
></dl>
<br>
The implemented method to handle skewed/rotated images supports skew angles up to 45° and is
based on the publication by <a href="https://www.mdpi.com/2079-9292/9/1/55">Huang, 2020</a>.<br>
Setting the <code>detect_rotation</code> parameter to <code>True</code>, image coordinates and bounding boxes returned by other 
methods might not correspond to the original image.

#### PDF <a name="pdf-doc"></a>
PDF files are instantiated as follows :
```python
from img2table.document import PDF

pdf = PDF(src, 
          pages=[0, 2],
          detect_rotation=False)
```

> <h4>Parameters</h4>
><dl>
>    <dt>src : str, <code>pathlib.Path</code>, bytes or <code>io.BytesIO</code>, required</dt>
>    <dd style="font-style: italic;">PDF source</dd>
>    <dt>pages : list, optional, default <code>None</code></dt>
>    <dd style="font-style: italic;">List of PDF page indexes to be processed. If None, all pages are processed</dd>
>    <dt>detect_rotation : bool, optional, default <code>False</code></dt>
>    <dd style="font-style: italic;">Detect and correct skew/rotation of extracted images from the PDF</dd>
></dl>

PDF pages are converted to images with a 200 DPI for table identification.

---

### OCR <a name="ocr"></a>

`img2table` provides an interface for several OCR services and tools in order to parse table content.<br>
<<<<<<< HEAD
If possible (i.e for native PDF), PDF text will be extracted directly from the file and the OCR service/tool will not be called.
=======
If possible (i.e for native PDF files), PDF text will be extracted directly from the file and the OCR service/tool will not be called.
>>>>>>> 07e39659

<details>
<summary>Tesseract<a name="tesseract"></a></summary>
<br>

```python
from img2table.ocr import TesseractOCR

ocr = TesseractOCR(n_threads=1, 
                   lang="eng", 
                   psm=11,
                   tessdata_dir="...")
```

> <h4>Parameters</h4>
><dl>
>    <dt>n_threads : int, optional, default <code>1</code></dt>
>    <dd style="font-style: italic;">Number of concurrent threads used to call Tesseract</dd>
>    <dt>lang : str, optional, default <code>"eng"</code></dt>
>    <dd style="font-style: italic;">Lang parameter used in Tesseract for text extraction</dd>
>    <dt>psm : int, optional, default <code>11</code></dt>
>    <dd style="font-style: italic;">PSM parameter used in Tesseract, run <code>tesseract --help-psm</code> for details</dd>
>    <dt>tessdata_dir : str, optional, default <code>None</code></dt>
>    <dd style="font-style: italic;">Directory containing Tesseract traineddata files. If None, the <code>TESSDATA_PREFIX</code> env variable is used.</dd>
></dl>


*Usage of [Tesseract-OCR](https://github.com/tesseract-ocr/tesseract) requires prior installation. 
Check [documentation](https://tesseract-ocr.github.io/tessdoc/) for instructions.*
<br>
</details>

<details>
<summary>PaddleOCR<a name="paddle"></a></summary>
<br>

*Available for Python versions <= 3.10*

<a href="https://github.com/PaddlePaddle/PaddleOCR">PaddleOCR</a> is an open-source OCR based on Deep Learning models.<br>
At first use, relevant languages models will be downloaded.

```python
from img2table.ocr import PaddleOCR

ocr = PaddleOCR(lang="en")
```

> <h4>Parameters</h4>
><dl>
>    <dt>lang : str, optional, default <code>"en"</code></dt>
>    <dd style="font-style: italic;">Lang parameter used in Paddle for text extraction, check <a href="https://github.com/Mushroomcat9998/PaddleOCR/blob/main/doc/doc_en/multi_languages_en.md#5-support-languages-and-abbreviations">documentation for available languages</a></dd>
></dl>

*Released in version 0.0.13*
<br>
</details>


<details>
<summary>EasyOCR<a name="easyocr"></a></summary>
<br>

<a href="https://github.com/JaidedAI/EasyOCR">EasyOCR</a> is an open-source OCR based on Deep Learning models.<br>
At first use, relevant languages models will be downloaded.

```python
from img2table.ocr import EasyOCR

ocr = EasyOCR(lang=["en"])
```

> <h4>Parameters</h4>
><dl>
>    <dt>lang : list, optional, default <code>["en"]</code></dt>
>    <dd style="font-style: italic;">Lang parameter used in EasyOCR for text extraction, check <a href="https://www.jaided.ai/easyocr">documentation for available languages</a></dd>
></dl>

*Released in version 0.1.2*
<br>
</details>

<details>
<summary>Google Vision<a name="vision"></a></summary>
<br>

Authentication to GCP can be done by setting the standard `GOOGLE_APPLICATION_CREDENTIALS` environment variable.<br>
If this variable is missing, an API key should be provided via the `api_key` parameter.

```python
from img2table.ocr import VisionOCR

ocr = VisionOCR(api_key="api_key", timeout=15)
```

> <h4>Parameters</h4>
><dl>
>    <dt>api_key : str, optional, default <code>None</code></dt>
>    <dd style="font-style: italic;">Google Vision API key</dd>
>    <dt>timeout : int, optional, default <code>15</code></dt>
>    <dd style="font-style: italic;">API requests timeout, in seconds</dd>
></dl>
<br>
</details>

<details>
<summary>AWS Textract<a name="textract"></a></summary>
<br>

When using AWS Textract, the DetectDocumentText API is exclusively called.

Authentication to AWS can be done by passing credentials to the `TextractOCR` class.<br>
If credentials are not provided, authentication is done using environment variables or configuration files. 
Check `boto3` [documentation](https://boto3.amazonaws.com/v1/documentation/api/latest/guide/credentials.html) for more details.

```python
from img2table.ocr import TextractOCR

ocr = TextractOCR(aws_access_key_id="***",
                  aws_secret_access_key="***",
                  aws_session_token="***",
                  region="eu-west-1")
```

> <h4>Parameters</h4>
><dl>
>    <dt>aws_access_key_id : str, optional, default <code>None</code></dt>
>    <dd style="font-style: italic;">AWS access key id</dd>
>    <dt>aws_secret_access_key : str, optional, default <code>None</code></dt>
>    <dd style="font-style: italic;">AWS secret access key</dd>
>    <dt>aws_session_token : str, optional, default <code>None</code></dt>
>    <dd style="font-style: italic;">AWS temporary session token</dd>
>    <dt>region : str, optional, default <code>None</code></dt>
>    <dd style="font-style: italic;">AWS server region</dd>
></dl>
<br>
</details>

<details>
<summary>Azure Cognitive Services<a name="azure"></a></summary>
<br>

```python
from img2table.ocr import AzureOCR

ocr = AzureOCR(endpoint="abc.azure.com",
               subscription_key="***")
```

> <h4>Parameters</h4>
><dl>
>    <dt>endpoint : str, optional, default <code>None</code></dt>
>    <dd style="font-style: italic;">Azure Cognitive Services endpoint. If None, inferred from the <code>COMPUTER_VISION_ENDPOINT</code> environment variable.</dd>
>    <dt>subscription_key : str, optional, default <code>None</code></dt>
>    <dd style="font-style: italic;">Azure Cognitive Services subscription key. If None, inferred from the <code>COMPUTER_VISION_SUBSCRIPTION_KEY</code> environment variable.</dd>
></dl>
<br>
</details>

---

### Table extraction <a name="table-extract"></a>

Multiple tables can be extracted at once from a PDF page/ an image using the `extract_tables` method of a document.

```python
from img2table.ocr import TesseractOCR
from img2table.document import Image

# Instantiation of OCR
ocr = TesseractOCR(n_threads=1, lang="eng")

# Instantiation of document, either an image or a PDF
doc = Image(src)

# Table extraction
extracted_tables = doc.extract_tables(ocr=ocr,
                                      implicit_rows=False,
                                      borderless_tables=False,
                                      min_confidence=50)
```
> <h4>Parameters</h4>
><dl>
>    <dt>ocr : OCRInstance, optional, default <code>None</code></dt>
>    <dd style="font-style: italic;">OCR instance used to parse document text. If None, cells content will not be extracted</dd>
>    <dt>implicit_rows : bool, optional, default <code>False</code></dt>
>    <dd style="font-style: italic;">Boolean indicating if implicit rows should be identified - check related <a href="/examples/Implicit_rows.ipynb" target="_self">example</a></dd>
>    <dt>borderless_tables : bool, optional, default <code>False</code></dt>
>    <dd style="font-style: italic;">Boolean indicating if <a href="/examples/borderless.ipynb" target="_self">borderless tables</a> are extracted.</dd>
>    <dt>min_confidence : int, optional, default <code>50</code></dt>
>    <dd style="font-style: italic;">Minimum confidence level from OCR in order to process text, from 0 (worst) to 99 (best)</dd>
></dl>

<b>NB</b>: Borderless table extraction can, by design, only extract tables with 3 or more columns.

*Borderless table extraction released in version 0.0.14*

#### Method return

The [`ExtractedTable`](/src/img2table/tables/objects/extraction.py#L35) class is used to model extracted tables from documents.

> <h4>Attributes</h4>
><dl>
>    <dt>bbox : <code><a href="/src/img2table/tables/objects/extraction.py#L12" target="_self">BBox</a></code></dt>
>    <dd style="font-style: italic;">Table bounding box</dd>
>    <dt>title : str</dt>
>    <dd style="font-style: italic;">Extracted title of the table</dd>
>    <dt>content : <code>OrderedDict</code></dt>
>    <dd style="font-style: italic;">Dict with row indexes as keys and list of <code><a href="/src/img2table/tables/objects/extraction.py#L20" target="_self">TableCell</a></code> objects as values</dd>
>    <dt>df : <code>pd.DataFrame</code></dt>
>    <dd style="font-style: italic;">Pandas DataFrame representation of the table</dd>
></dl>

<h5 style="color:grey">Images</h5>

`extract_tables` method from the `Image` class returns a list of `ExtractedTable` objects. 
```Python
output = [ExtractedTable(...), ExtractedTable(...), ...]
```

<h5 style="color:grey">PDF</h5>

`extract_tables` method from the `PDF` class returns an `OrderedDict` object with page indexes as keys and lists of `ExtractedTable` objects. 
```Python
output = {
    0: [ExtractedTable(...), ...],
    1: [],
    ...
    last_page: [ExtractedTable(...), ...]
}
```


### Excel export <a name="xlsx"></a>

Tables extracted from a document can be exported to a xlsx file. The resulting file is composed of one worksheet per extracted table.<br>
Method arguments are mostly common with the `extract_tables` method.

```python
from img2table.ocr import TesseractOCR
from img2table.document import Image

# Instantiation of OCR
ocr = TesseractOCR(n_threads=1, lang="eng")

# Instantiation of document, either an image or a PDF
doc = Image(src)

# Extraction of tables and creation of a xlsx file containing tables
doc.to_xlsx(dest=dest,
            ocr=ocr,
            implicit_rows=False,
            borderless_tables=False,
            min_confidence=50)
```
> <h4>Parameters</h4>
><dl>
>    <dt>dest : str, <code>pathlib.Path</code> or <code>io.BytesIO</code>, required</dt>
>    <dd style="font-style: italic;">Destination for xlsx file</dd>
>    <dt>ocr : OCRInstance, optional, default <code>None</code></dt>
>    <dd style="font-style: italic;">OCR instance used to parse document text. If None, cells content will not be extracted</dd>
>    <dt>implicit_rows : bool, optional, default <code>False</code></dt>
>    <dd style="font-style: italic;">Boolean indicating if implicit rows should be identified - check related <a href="/examples/Implicit_rows.ipynb" target="_self">example</a></dd>
>    <dt>borderless_tables : bool, optional, default <code>False</code></dt>
>    <dd style="font-style: italic;">Boolean indicating if <a href="/examples/borderless.ipynb" target="_self">borderless tables</a> are extracted. It requires to provide an OCR to the method in order to be performed - <b>feature in alpha version</b></dd>
>    <dt>min_confidence : int, optional, default <code>50</code></dt>
>    <dd style="font-style: italic;">Minimum confidence level from OCR in order to process text, from 0 (worst) to 99 (best)</dd>
></dl>
> <h4>Returns</h4>
> If a <code>io.BytesIO</code> buffer is passed as dest arg, it is returned containing xlsx data



## Examples <a name="examples"></a>

Several Jupyter notebooks with examples are available :
<ul>
<li>
<a href="/examples/Basic_usage.ipynb" target="_self">Basic usage</a>: generic library usage, including examples with images, PDF and OCRs
</li>
<li>
<a href="/examples/borderless.ipynb" target="_self">Borderless tables</a>: specific examples dedicated to the extraction of borderless tables
</li>
<li>
<a href="/examples/Implicit_rows.ipynb" target="_self">Implicit rows</a>: illustrated effect 
of the parameter <code>implicit_rows</code> of the <code>extract_tables</code> method
</li>
</ul>

## Caveats / FYI <a name="fyi"></a>

<ul>
<li>
For table extraction, results are highly dependent on OCR quality. By design, tables where no OCR data 
can be found are not returned.
</li>
<li>
The library is tailored for usage on documents with white/light background. 
Effectiveness can not be guaranteed on other type of documents. 
</li>
<li>
Table detection using only OpenCV processing can have some limitations. If the library fails to detect tables, 
you may check CNN based solutions like <a href="https://github.com/DevashishPrasad/CascadeTabNet">CascadeTabNet</a> or 
the <a href="https://github.com/PaddlePaddle/PaddleOCR/blob/release/2.6/ppstructure/docs/quickstart_en.md#224-table-recognition">PaddleOCR implementation</a>.
</li>
</ul><|MERGE_RESOLUTION|>--- conflicted
+++ resolved
@@ -68,10 +68,6 @@
 </ul>
 </blockquote>
 </details>
-<<<<<<< HEAD
-=======
-
->>>>>>> 07e39659
 Multi-page images are not supported.
 
 ---
@@ -133,11 +129,7 @@
 ### OCR <a name="ocr"></a>
 
 `img2table` provides an interface for several OCR services and tools in order to parse table content.<br>
-<<<<<<< HEAD
 If possible (i.e for native PDF), PDF text will be extracted directly from the file and the OCR service/tool will not be called.
-=======
-If possible (i.e for native PDF files), PDF text will be extracted directly from the file and the OCR service/tool will not be called.
->>>>>>> 07e39659
 
 <details>
 <summary>Tesseract<a name="tesseract"></a></summary>
